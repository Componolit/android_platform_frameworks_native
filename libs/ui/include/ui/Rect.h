/*
 * Copyright (C) 2006 The Android Open Source Project
 *
 * Licensed under the Apache License, Version 2.0 (the "License");
 * you may not use this file except in compliance with the License.
 * You may obtain a copy of the License at
 *
 *      http://www.apache.org/licenses/LICENSE-2.0
 *
 * Unless required by applicable law or agreed to in writing, software
 * distributed under the License is distributed on an "AS IS" BASIS,
 * WITHOUT WARRANTIES OR CONDITIONS OF ANY KIND, either express or implied.
 * See the License for the specific language governing permissions and
 * limitations under the License.
 */

#ifndef ANDROID_UI_RECT
#define ANDROID_UI_RECT

#include <utils/Flattenable.h>
#include <utils/Log.h>
#include <utils/TypeHelpers.h>
#include <log/log.h>

#include <ui/FloatRect.h>
#include <ui/Point.h>

#include <android/rect.h>

namespace android {

class Rect : public ARect, public LightFlattenablePod<Rect>
{
public:
    typedef ARect::value_type value_type;

    static const Rect INVALID_RECT;
    static const Rect EMPTY_RECT;

    // we don't provide copy-ctor and operator= on purpose
    // because we want the compiler generated versions

    inline Rect() : Rect(INVALID_RECT) {}

    template <typename T>
    inline Rect(T w, T h) {
        if (w > INT32_MAX) {
            w = INT32_MAX;
        }
        if (h > INT32_MAX) {
            h = INT32_MAX;
        }
        left = top = 0;
        right = static_cast<int32_t>(w);
        bottom = static_cast<int32_t>(h);
    }

    inline Rect(int32_t l, int32_t t, int32_t r, int32_t b) {
        left = l;
        top = t;
        right = r;
        bottom = b;
    }

    inline Rect(const Point& lt, const Point& rb) {
        left = lt.x;
        top = lt.y;
        right = rb.x;
        bottom = rb.y;
    }

    inline explicit Rect(const FloatRect& floatRect) {
        // Ideally we would use std::round, but we don't want to add an STL
        // dependency here, so we use an approximation
        left = static_cast<int32_t>(floatRect.left + 0.5f);
        top = static_cast<int32_t>(floatRect.top + 0.5f);
        right = static_cast<int32_t>(floatRect.right + 0.5f);
        bottom = static_cast<int32_t>(floatRect.bottom + 0.5f);
    }

    void makeInvalid();

    inline void clear() {
        left = top = right = bottom = 0;
    }

    // a valid rectangle has a non negative width and height
    inline bool isValid() const {
        return (getWidth() >= 0) && (getHeight() >= 0);
    }

    // an empty rect has a zero width or height, or is invalid
    inline bool isEmpty() const {
        return (getWidth() <= 0) || (getHeight() <= 0);
    }

    // rectangle's width
    __attribute__((no_sanitize("signed-integer-overflow")))
    inline int32_t getWidth() const {
        return right - left;
    }

    // rectangle's height
    __attribute__((no_sanitize("signed-integer-overflow")))
    inline int32_t getHeight() const {
        return bottom - top;
    }

    __attribute__((no_sanitize("signed-integer-overflow")))
    inline Rect getBounds() const {
        return Rect(right - left, bottom - top);
    }

    void setLeftTop(const Point& lt) {
        left = lt.x;
        top = lt.y;
    }

    void setRightBottom(const Point& rb) {
        right = rb.x;
        bottom = rb.y;
    }

    // the following 4 functions return the 4 corners of the rect as Point
    Point leftTop() const {
        return Point(left, top);
    }
    Point rightBottom() const {
        return Point(right, bottom);
    }
    Point rightTop() const {
        return Point(right, top);
    }
    Point leftBottom() const {
        return Point(left, bottom);
    }

    // comparisons
    inline bool operator == (const Rect& rhs) const {
        return (left == rhs.left) && (top == rhs.top) &&
               (right == rhs.right) && (bottom == rhs.bottom);
    }

    inline bool operator != (const Rect& rhs) const {
        return !operator == (rhs);
    }

    // operator < defines an order which allows to use rectangles in sorted
    // vectors.
    bool operator < (const Rect& rhs) const;

    const Rect operator + (const Point& rhs) const;
    const Rect operator - (const Point& rhs) const;

    Rect& operator += (const Point& rhs) {
        return offsetBy(rhs.x, rhs.y);
    }
    Rect& operator -= (const Point& rhs) {
        return offsetBy(-rhs.x, -rhs.y);
    }

    Rect& offsetToOrigin() {
        right -= left;
        bottom -= top;
        left = top = 0;
        return *this;
    }
    Rect& offsetTo(const Point& p) {
        return offsetTo(p.x, p.y);
    }
    Rect& offsetBy(const Point& dp) {
        return offsetBy(dp.x, dp.y);
    }

    Rect& offsetTo(int32_t x, int32_t y);
    Rect& offsetBy(int32_t x, int32_t y);

    /**
     * Insets the rectangle on all sides specified by the insets.
     */
<<<<<<< HEAD
    Rect& inset(int32_t left, int32_t top, int32_t right, int32_t bottom);
=======
    Rect& inset(int32_t _left, int32_t _top, int32_t _right, int32_t _bottom);
>>>>>>> 66e735e3

    bool intersect(const Rect& with, Rect* result) const;

    // Create a new Rect by transforming this one using a graphics HAL
    // transform.  This rectangle is defined in a coordinate space starting at
    // the origin and extending to (width, height).  If the transform includes
    // a ROT90 then the output rectangle is defined in a space extending to
    // (height, width).  Otherwise the output rectangle is in the same space as
    // the input.
    Rect transform(uint32_t xform, int32_t width, int32_t height) const;

    // this calculates (Region(*this) - exclude).bounds() efficiently
    Rect reduce(const Rect& exclude) const;

    // for backward compatibility
    inline int32_t width() const { return getWidth(); }
    inline int32_t height() const { return getHeight(); }
    inline void set(const Rect& rhs) { operator = (rhs); }

    FloatRect toFloatRect() const {
        return {static_cast<float>(left), static_cast<float>(top),
                static_cast<float>(right), static_cast<float>(bottom)};
    }
};

ANDROID_BASIC_TYPES_TRAITS(Rect)

}; // namespace android

#endif // ANDROID_UI_RECT<|MERGE_RESOLUTION|>--- conflicted
+++ resolved
@@ -178,11 +178,7 @@
     /**
      * Insets the rectangle on all sides specified by the insets.
      */
-<<<<<<< HEAD
-    Rect& inset(int32_t left, int32_t top, int32_t right, int32_t bottom);
-=======
     Rect& inset(int32_t _left, int32_t _top, int32_t _right, int32_t _bottom);
->>>>>>> 66e735e3
 
     bool intersect(const Rect& with, Rect* result) const;
 
