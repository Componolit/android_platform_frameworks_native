--- conflicted
+++ resolved
@@ -57,8 +57,7 @@
     class ProxyConsumerListener : public BnConsumerListener {
     public:
         explicit ProxyConsumerListener(const wp<ConsumerListener>& consumerListener);
-<<<<<<< HEAD
-        virtual ~ProxyConsumerListener();
+        ~ProxyConsumerListener() const;
         void onDisconnect() override;
         void onFrameAvailable(const BufferItem& item) override;
         void onFrameReplaced(const BufferItem& item) override;
@@ -67,15 +66,6 @@
         void addAndGetFrameTimestamps(
                 const NewFrameEventsEntry* newTimestamps,
                 FrameEventHistoryDelta* outDelta) override;
-=======
-        ~ProxyConsumerListener() override;
-        virtual void onFrameAvailable(const BufferItem& item) override;
-        virtual void onFrameReplaced(const BufferItem& item) override;
-        virtual void onBuffersReleased() override;
-        virtual void onSidebandStreamChanged() override;
-        virtual bool getFrameTimestamps(uint64_t frameNumber,
-                FrameTimestamps* outTimestamps) const override;
->>>>>>> 3a75c70a
     private:
         // mConsumerListener is a weak reference to the IConsumerListener.  This is
         // the raison d'etre of ProxyConsumerListener.
