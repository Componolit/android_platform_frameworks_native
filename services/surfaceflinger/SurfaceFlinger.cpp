--- conflicted
+++ resolved
@@ -3086,21 +3086,10 @@
                     break;
                 }
                 case HWC2::Composition::Client: {
-<<<<<<< HEAD
-                    // Only apply saturation matrix layer that is legacy SRGB dataspace
-                    // when auto color mode is on.
-                    bool restore = false;
-                    mat4 savedMatrix;
-                    if (mDisplayColorSetting == DisplayColorSetting::ENHANCED &&
-                        layer->isLegacyDataSpace()) {
+                    // switch color matrices lazily
+                    if (layer->isLegacyDataSpace()) {
                         // TODO(b/78891890) Legacy sRGB saturation matrix should be set
                         // separately.
-                        savedMatrix =
-                            getRenderEngine().setupColorTransform(legacySrgbSaturationMatrix);
-                        restore = true;
-=======
-                    // switch color matrices lazily
-                    if (layer->isLegacyDataSpace()) {
                         if (applyLegacyColorMatrix && currentColorMatrix != &legacyColorMatrix) {
                             getRenderEngine().setupColorTransform(legacyColorMatrix);
                             currentColorMatrix = &legacyColorMatrix;
@@ -3110,7 +3099,6 @@
                             getRenderEngine().setupColorTransform(colorMatrix);
                             currentColorMatrix = &colorMatrix;
                         }
->>>>>>> 8e50e696
                     }
 
                     layer->draw(renderArea, clip);
